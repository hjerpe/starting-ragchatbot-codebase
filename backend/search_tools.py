--- conflicted
+++ resolved
@@ -34,11 +34,7 @@
                 "properties": {
                     "query": {
                         "type": "string",
-<<<<<<< HEAD
-                        "description": "What to search for in the course content"
-=======
                         "description": "What to search for in the course content",
->>>>>>> abc2577e
                     },
                     "course_name": {
                         "type": "string",
@@ -53,16 +49,12 @@
             },
         }
 
-<<<<<<< HEAD
-    def execute(self, query: str, course_name: Optional[str] = None, lesson_number: Optional[int] = None) -> str:
-=======
     def execute(
         self,
         query: str,
         course_name: Optional[str] = None,
         lesson_number: Optional[int] = None,
     ) -> str:
->>>>>>> abc2577e
         """
         Execute the search tool with given parameters.
 
@@ -102,13 +94,8 @@
         sources = []  # Track sources for the UI with links
 
         for doc, meta in zip(results.documents, results.metadata):
-<<<<<<< HEAD
-            course_title = meta.get('course_title', 'unknown')
-            lesson_num = meta.get('lesson_number')
-=======
             course_title = meta.get("course_title", "unknown")
             lesson_num = meta.get("lesson_number")
->>>>>>> abc2577e
 
             # Build context header
             header = f"[{course_title}"
@@ -123,22 +110,11 @@
 
             # Get lesson link if available
             lesson_link = None
-<<<<<<< HEAD
-            if lesson_num is not None and hasattr(self.store, 'get_lesson_link'):
-                lesson_link = self.store.get_lesson_link(course_title, lesson_num)
-
-            # Store structured source data
-            source_data = {
-                'title': source_title,
-                'link': lesson_link
-            }
-=======
             if lesson_num is not None and hasattr(self.store, "get_lesson_link"):
                 lesson_link = self.store.get_lesson_link(course_title, lesson_num)
 
             # Store structured source data
             source_data = {"title": source_title, "link": lesson_link}
->>>>>>> abc2577e
             sources.append(source_data)
 
             formatted.append(f"{header}\n{doc}")
@@ -166,19 +142,11 @@
                 "properties": {
                     "course_title": {
                         "type": "string",
-<<<<<<< HEAD
-                        "description": "Course title (partial matches work, e.g. 'MCP', 'Introduction', 'Retrieval')"
-                    }
-                },
-                "required": ["course_title"]
-            }
-=======
                         "description": "Course title (partial matches work, e.g. 'MCP', 'Introduction', 'Retrieval')",
                     }
                 },
                 "required": ["course_title"],
             },
->>>>>>> abc2577e
         }
 
     def execute(self, course_title: str) -> str:
@@ -200,19 +168,6 @@
         # Step 2: Get course metadata from the catalog
         try:
             import json
-<<<<<<< HEAD
-            results = self.store.course_catalog.get(ids=[resolved_title])
-
-            if not results or not results.get('metadatas') or not results['metadatas']:
-                return f"Course metadata not found for '{resolved_title}'"
-
-            metadata = results['metadatas'][0]
-
-            # Step 3: Parse lesson data from JSON
-            lessons = []
-            if 'lessons_json' in metadata:
-                lessons = json.loads(metadata['lessons_json'])
-=======
 
             results = self.store.course_catalog.get(ids=[resolved_title])
 
@@ -225,7 +180,6 @@
             lessons = []
             if "lessons_json" in metadata:
                 lessons = json.loads(metadata["lessons_json"])
->>>>>>> abc2577e
 
             # Step 4: Format the course outline
             return self._format_course_outline(metadata, lessons)
@@ -233,16 +187,6 @@
         except Exception as e:
             return f"Error retrieving course outline: {str(e)}"
 
-<<<<<<< HEAD
-    def _format_course_outline(self, metadata: Dict[str, Any], lessons: List[Dict[str, Any]]) -> str:
-        """Format course outline with metadata and lessons"""
-
-        # Extract course information
-        course_title = metadata.get('title', 'Unknown Course')
-        course_link = metadata.get('course_link')
-        instructor = metadata.get('instructor')
-        lesson_count = metadata.get('lesson_count', len(lessons))
-=======
     def _format_course_outline(
         self, metadata: Dict[str, Any], lessons: List[Dict[str, Any]]
     ) -> str:
@@ -253,7 +197,6 @@
         course_link = metadata.get("course_link")
         instructor = metadata.get("instructor")
         lesson_count = metadata.get("lesson_count", len(lessons))
->>>>>>> abc2577e
 
         # Build formatted response
         outline = []
@@ -272,21 +215,12 @@
         if lessons:
             outline.append("**Course Outline:**")
             # Sort lessons by lesson number to ensure proper order
-<<<<<<< HEAD
-            sorted_lessons = sorted(lessons, key=lambda x: x.get('lesson_number', 0))
-
-            for lesson in sorted_lessons:
-                lesson_num = lesson.get('lesson_number', '?')
-                lesson_title = lesson.get('lesson_title', 'Untitled Lesson')
-                lesson_link = lesson.get('lesson_link')
-=======
             sorted_lessons = sorted(lessons, key=lambda x: x.get("lesson_number", 0))
 
             for lesson in sorted_lessons:
                 lesson_num = lesson.get("lesson_number", "?")
                 lesson_title = lesson.get("lesson_title", "Untitled Lesson")
                 lesson_link = lesson.get("lesson_link")
->>>>>>> abc2577e
 
                 lesson_line = f"Lesson {lesson_num}: {lesson_title}"
                 if lesson_link:
@@ -296,14 +230,7 @@
             outline.append("No lesson details available.")
 
         # Track source for UI
-<<<<<<< HEAD
-        source_data = {
-            'title': f"{course_title} - Course Outline",
-            'link': course_link
-        }
-=======
         source_data = {"title": f"{course_title} - Course Outline", "link": course_link}
->>>>>>> abc2577e
         self.last_sources = [source_data]
 
         return "\n".join(outline)
@@ -323,10 +250,6 @@
             raise ValueError("Tool must have a 'name' in its definition")
         self.tools[tool_name] = tool
 
-<<<<<<< HEAD
-
-=======
->>>>>>> abc2577e
     def get_tool_definitions(self) -> list:
         """Get all tool definitions for Anthropic tool calling"""
         return [tool.get_tool_definition() for tool in self.tools.values()]

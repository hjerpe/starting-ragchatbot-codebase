from typing import Dict, List, Optional
from dataclasses import dataclass


@dataclass
class Message:
    """Represents a single message in a conversation"""

    role: str  # "user" or "assistant"
    content: str  # The message content


class SessionManager:
    """Manages conversation sessions and message history"""

    def __init__(self, max_history: int = 5):
        self.max_history = max_history
        self.sessions: Dict[str, List[Message]] = {}
        self.session_counter = 0

    def create_session(self) -> str:
        """Create a new conversation session"""
        self.session_counter += 1
        session_id = f"session_{self.session_counter}"
        self.sessions[session_id] = []
        return session_id

    def add_message(self, session_id: str, role: str, content: str):
        """Add a message to the conversation history"""
        if session_id not in self.sessions:
            self.sessions[session_id] = []

        message = Message(role=role, content=content)
        self.sessions[session_id].append(message)

        # Keep conversation history within limits
        if len(self.sessions[session_id]) > self.max_history * 2:
<<<<<<< HEAD
            self.sessions[session_id] = self.sessions[session_id][-self.max_history * 2:]
=======
            self.sessions[session_id] = self.sessions[session_id][
                -self.max_history * 2 :
            ]
>>>>>>> abc2577e

    def add_exchange(self, session_id: str, user_message: str, assistant_message: str):
        """Add a complete question-answer exchange"""
        self.add_message(session_id, "user", user_message)
        self.add_message(session_id, "assistant", assistant_message)

    def get_conversation_history(self, session_id: Optional[str]) -> Optional[str]:
        """Get formatted conversation history for a session"""
        if not session_id or session_id not in self.sessions:
            return None

        messages = self.sessions[session_id]
        if not messages:
            return None

        # Format messages for context
        formatted_messages = []
        for msg in messages:
            formatted_messages.append(f"{msg.role.title()}: {msg.content}")

        return "\n".join(formatted_messages)

    def clear_session(self, session_id: str):
        """Clear all messages from a session"""
        if session_id in self.sessions:
            self.sessions[session_id] = []

    def delete_session(self, session_id: str):
        """Delete a session entirely"""
        if session_id in self.sessions:
            del self.sessions[session_id]

    def get_active_sessions_count(self) -> int:
        """Get number of active sessions"""
        return len(self.sessions)<|MERGE_RESOLUTION|>--- conflicted
+++ resolved
@@ -35,13 +35,9 @@
 
         # Keep conversation history within limits
         if len(self.sessions[session_id]) > self.max_history * 2:
-<<<<<<< HEAD
-            self.sessions[session_id] = self.sessions[session_id][-self.max_history * 2:]
-=======
             self.sessions[session_id] = self.sessions[session_id][
                 -self.max_history * 2 :
             ]
->>>>>>> abc2577e
 
     def add_exchange(self, session_id: str, user_message: str, assistant_message: str):
         """Add a complete question-answer exchange"""

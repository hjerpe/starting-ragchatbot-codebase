--- conflicted
+++ resolved
@@ -45,13 +45,9 @@
         """
         try:
             # Process the document
-<<<<<<< HEAD
-            course, course_chunks = self.document_processor.process_course_document(file_path)
-=======
             course, course_chunks = self.document_processor.process_course_document(
                 file_path
             )
->>>>>>> abc2577e
 
             # Add course metadata to vector store for semantic search
             self.vector_store.add_course_metadata(course)
@@ -64,13 +60,9 @@
             print(f"Error processing course document {file_path}: {e}")
             return None, 0
 
-<<<<<<< HEAD
-    def add_course_folder(self, folder_path: str, clear_existing: bool = False) -> Tuple[int, int]:
-=======
     def add_course_folder(
         self, folder_path: str, clear_existing: bool = False
     ) -> Tuple[int, int]:
->>>>>>> abc2577e
         """
         Add all course documents from a folder.
 
@@ -105,13 +97,9 @@
                 try:
                     # Check if this course might already exist
                     # We'll process the document to get the course ID, but only add if new
-<<<<<<< HEAD
-                    course, course_chunks = self.document_processor.process_course_document(file_path)
-=======
                     course, course_chunks = (
                         self.document_processor.process_course_document(file_path)
                     )
->>>>>>> abc2577e
 
                     if course and course.title not in existing_course_titles:
                         # This is a new course - add it to the vector store
@@ -130,13 +118,9 @@
 
         return total_courses, total_chunks
 
-<<<<<<< HEAD
-    def query(self, query: str, session_id: Optional[str] = None) -> Tuple[str, List[str]]:
-=======
     def query(
         self, query: str, session_id: Optional[str] = None
     ) -> Tuple[str, List[str]]:
->>>>>>> abc2577e
         """
         Process a user query using the RAG system with tool-based search.
 
